--- conflicted
+++ resolved
@@ -382,13 +382,8 @@
     def __init__(self, value=None, delimiter=':', dict_class=dict):
         self.original_type = type(value)
         if self.original_type in self._ARRAYS:
-<<<<<<< HEAD
-            value = dict([(str(i), v) for i, v in enumerate(value)])
+            value = {str(i): v for i, v in enumerate(value)}
         super(FlatterDict, self).__init__(value, delimiter, dict_class)
-=======
-            value = {str(i): v for i, v in enumerate(value)}
-        super(FlatterDict, self).__init__(value, delimiter)
->>>>>>> 2300b78f
 
     def __setitem__(self, key, value):
         """Assign the value to the key, dynamically building nested
